﻿///
/// @file IRGenerator.cpp
/// @brief AST遍历产生线性IR的源文件
/// @author zenglj (zenglj@live.com)
/// @version 1.1
/// @date 2024-11-23
///
/// @copyright Copyright (c) 2024
///
/// @par 修改日志:
/// <table>
/// <tr><th>Date       <th>Version <th>Author  <th>Description
/// <tr><td>2024-09-29 <td>1.0     <td>zenglj  <td>新建
/// <tr><td>2024-11-23 <td>1.1     <td>zenglj  <td>表达式版增强
/// </table>
///
// #include <algorithm>
#include <cstdint>
#include <cstdio>
#include <unordered_map>
#include <vector>

#include "AST.h"
#include "Common.h"
#include "Function.h"
#include "IRCode.h"
#include "IRGenerator.h"
#include "Module.h"
#include "EntryInstruction.h"
#include "LabelInstruction.h"
#include "ExitInstruction.h"
#include "FuncCallInstruction.h"
#include "BinaryInstruction.h"
#include "MoveInstruction.h"
#include "StoreInstruction.h"
#include "LoadInstruction.h"
#include "GotoInstruction.h"
#include "TypeSystem.h"
#include "CastInstruction.h"
#include "ConstFloat.h"
#include "FloatType.h"
#include "ArrayType.h"

#define CHECK_NODE(name, son)                                                                                          \
    name = ir_visit_ast_node(son);                                                                                     \
    if (!name) {                                                                                                       \
        fprintf(stdout, "IR解析错误:%s:%d\n", __FUNCTION__, __LINE__);                                                 \
        return (false);                                                                                                \
    }

extern "C" {
static inline IRInstOperator irtype(ast_operator_type type);
static inline void backPatch(std::vector<LabelInstruction **> * a, LabelInstruction * b)
{
    for (auto i: *a) {
        *i = b;
    }
}
static inline std::vector<LabelInstruction **> * merge(std::vector<LabelInstruction **> *,
                                                       std::vector<LabelInstruction **> *);
}

/// @brief 构造函数
/// @param _root AST的根
/// @param _module 符号表
IRGenerator::IRGenerator(ast_node * _root, Module * _module) : root(_root), module(_module)
{
    /* 叶子节点 */
    ast2ir_handlers[ASTOP(LEAF_LITERAL_INT)] = &IRGenerator::ir_leaf_node_uint;
    ast2ir_handlers[ASTOP(LEAF_LITERAL_FLOAT)] = &IRGenerator::ir_leaf_node_float;
    ast2ir_handlers[ASTOP(VAR_ID)] = &IRGenerator::ir_node_var_id;
    ast2ir_handlers[ASTOP(LEAF_TYPE)] = &IRGenerator::ir_leaf_node_type;

    /* 表达式运算， 加减 */
    ast2ir_handlers[ast_operator_type::AST_OP_SUB] = &IRGenerator::ir_binary;
    ast2ir_handlers[ast_operator_type::AST_OP_ADD] = &IRGenerator::ir_binary;
    ast2ir_handlers[ast_operator_type::AST_OP_MUL] = &IRGenerator::ir_binary;
    ast2ir_handlers[ast_operator_type::AST_OP_DIV] = &IRGenerator::ir_binary;
    ast2ir_handlers[ast_operator_type::AST_OP_MOD] = &IRGenerator::ir_binary;
    ast2ir_handlers[ASTOP(EQ)] = &IRGenerator::ir_relop;
    ast2ir_handlers[ASTOP(NE)] = &IRGenerator::ir_relop;
    ast2ir_handlers[ASTOP(GT)] = &IRGenerator::ir_relop;
    ast2ir_handlers[ASTOP(GE)] = &IRGenerator::ir_relop;
    ast2ir_handlers[ASTOP(LT)] = &IRGenerator::ir_relop;
    ast2ir_handlers[ASTOP(LE)] = &IRGenerator::ir_relop;

    ast2ir_handlers[ASTOP(LOR)] = &IRGenerator::ir_or;
    ast2ir_handlers[ASTOP(LAND)] = &IRGenerator::ir_and;
    ast2ir_handlers[ASTOP(NOT)] = &IRGenerator::ir_not;

    /* 数组访问 */
    ast2ir_handlers[ASTOP(ARRAY_ACCESS)] = &IRGenerator::ir_array_access;

    /* 多维数组相关 */
    ast2ir_handlers[ASTOP(ARRAY_INIT)] = &IRGenerator::ir_array_init;

    ast2ir_handlers[ASTOP(L2R)] = &IRGenerator::ir_lval_to_r;

    ast2ir_handlers[ASTOP(BREAK)] = &IRGenerator::ir_jump;
    ast2ir_handlers[ASTOP(CONTINUE)] = &IRGenerator::ir_jump;

    /* 语句 */
    ast2ir_handlers[ast_operator_type::AST_OP_ASSIGN] = &IRGenerator::ir_assign;
    ast2ir_handlers[ast_operator_type::AST_OP_RETURN] = &IRGenerator::ir_return;

    /* 函数调用 */
    ast2ir_handlers[ast_operator_type::AST_OP_FUNC_CALL] = &IRGenerator::ir_function_call;

    /* 函数定义 */
    ast2ir_handlers[ast_operator_type::AST_OP_FUNC_DEF] = &IRGenerator::ir_function_define;
    ast2ir_handlers[ast_operator_type::AST_OP_FUNC_FORMAL_PARAMS] = &IRGenerator::ir_function_formal_params;

    /* 变量定义语句 */
    ast2ir_handlers[ast_operator_type::AST_OP_VAR_DECL] = &IRGenerator::ir_variable_declare;

    /* 语句块 */
    ast2ir_handlers[ast_operator_type::AST_OP_BLOCK] = &IRGenerator::ir_block;

    /* 编译单元 */
    ast2ir_handlers[ast_operator_type::AST_OP_COMPILE_UNIT] = &IRGenerator::ir_compile_unit;

    ast2ir_handlers[ast_operator_type::AST_OP_IF] = &IRGenerator::ir_branch;
    ast2ir_handlers[ast_operator_type::AST_OP_WHILE] = &IRGenerator::ir_loop;
    ast2ir_handlers[ASTOP(DOWHILE)] = &IRGenerator::ir_loop;

    ast2ir_handlers[ASTOP(NULL_STMT)] = &IRGenerator::ir_default;

    SLIST_INIT(&labs);
}

/// @brief 遍历抽象语法树产生线性IR，保存到IRCode中
/// @param root 抽象语法树
/// @param IRCode 线性IR
/// @return true: 成功 false: 失败
bool IRGenerator::run()
{
    ast_node * node;

    // 从根节点进行遍历
    node = ir_visit_ast_node(root);

    return node != nullptr;
}

/// @brief 根据AST的节点运算符查找对应的翻译函数并执行翻译动作
/// @param node AST节点
/// @return 成功返回node节点，否则返回nullptr
ast_node * IRGenerator::ir_visit_ast_node(ast_node * node)
{
    // 空节点
    if (nullptr == node) {
        return nullptr;
    }

    bool result;

    std::unordered_map<ast_operator_type, ast2ir_handler_t>::const_iterator pIter;
    pIter = ast2ir_handlers.find(node->node_type);
    if (pIter == ast2ir_handlers.end()) {
        // 没有找到，则说明当前不支持
        result = (this->ir_default)(node);
    } else {
        result = (this->*(pIter->second))(node);
    }

    if (!result) {
        // 语义解析错误，则出错返回
        node = nullptr;
    }

    return node;
}

/// @brief 未知节点类型的节点处理
/// @param node AST节点
/// @return 翻译是否成功，true：成功，false：失败
bool IRGenerator::ir_default(ast_node * node)
{
    // 未知的节点
    if (node->node_type != ASTOP(NULL_STMT)) {
        printf("Unkown node(%d) at line %lld\n", (int) node->node_type, (long long) node->line_no);
        if (!node->name.empty()) {
            printf("Node name: %s\n", node->name.c_str());
        }
        printf("Node has %zu children\n", node->sons.size());
    }
    return true;
}

/// @brief 编译单元AST节点翻译成线性中间IR
/// @param node AST节点
/// @return 翻译是否成功，true：成功，false：失败
bool IRGenerator::ir_compile_unit(ast_node * node)
{
    module->setCurrentFunction(nullptr);

    for (auto son: node->sons) {

        // 遍历编译单元，要么是函数定义，要么是语句
        ast_node * CHECK_NODE(son_node, son);
    }

    return true;
}

/// @brief 函数定义AST节点翻译成线性中间IR
/// @param node AST节点
/// @return 翻译是否成功，true：成功，false：失败
bool IRGenerator::ir_function_define(ast_node * node)
{
    bool result;

    // 创建一个函数，用于当前函数处理
    if (module->getCurrentFunction()) {
        // 函数中嵌套定义函数，这是不允许的，错误退出
        // TODO 自行追加语义错误处理
        return false;
    }

    // 函数定义的AST包含四个孩子
    // 第一个孩子：函数返回类型
    // 第二个孩子：函数名字
    // 第三个孩子：形参列表
    // 第四个孩子：函数体即block
    ast_node * type_node = node->sons[0];
    ast_node * name_node = node->sons[1];
    ast_node * param_node = node->sons[2];
    ast_node * block_node = node->sons[3];

    // 创建一个新的函数定义，函数的返回类型设置为VOID，待定，必须等return时才能确定，目前可以是VOID或者INT类型
    // 请注意这个与C语言的函数定义不同。在实现MiniC编译器时必须调整
    Function * newFunc = module->newFunction(name_node->name, type_node->type);
    if (!newFunc) {
        // 新定义的函数已经存在，则失败返回。
        // TODO 自行追加语义错误处理
        minic_log(LOG_ERROR, "函数重复定义：%s", name_node->name.c_str());
        return false;
    }

    // 当前函数设置有效，变更为当前的函数
    module->setCurrentFunction(newFunc);

    // 进入函数的作用域
    module->enterScope();

    // 获取函数的IR代码列表，用于后面追加指令用，注意这里用的是引用传值
    InterCode & irCode = newFunc->getInterCode();

    // 这里也可增加一个函数入口Label指令，便于后续基本块划分

    // 创建并加入Entry入口指令
    irCode.addInst(new EntryInstruction(newFunc));

    // 创建出口指令并不加入出口指令，等函数内的指令处理完毕后加入出口指令
    LabelInstruction * exitLabelInst = new LabelInstruction(newFunc);

    // 函数出口指令保存到函数信息中，因为在语义分析函数体时return语句需要跳转到函数尾部，需要这个label指令
    newFunc->setExitLabel(exitLabelInst);

    // 遍历形参，没有IR指令，不需要追加
    result = ir_function_formal_params(param_node);
    if (!result) {
        // 形参解析失败
        // TODO 自行追加语义错误处理
        fputs("形参解析失败\n", stderr);
        return false;
    }
    node->blockInsts.addInst(param_node->blockInsts);

    // 新建一个Value，用于保存函数的返回值，如果没有返回值可不用申请
    LocalVariable * retValue = nullptr;
    if (!type_node->type->isVoidType()) {

        // 保存函数返回值变量到函数信息中，在return语句翻译时需要设置值到这个变量中
        retValue = static_cast<LocalVariable *>(module->newVarValue(type_node->type));
    }
    newFunc->setReturnValue(retValue);

    // 函数内已经进入作用域，内部不再需要做变量的作用域管理
    block_node->needScope = false;

    // 遍历block
    result = ir_block(block_node);
    if (!result) {
        // block解析失败
        // TODO 自行追加语义错误处理
        return false;
    }

    // IR指令追加到当前的节点中
    node->blockInsts.addInst(block_node->blockInsts);

    // 此时，所有指令都加入到当前函数中，也就是node->blockInsts

    // node节点的指令移动到函数的IR指令列表中
    irCode.addInst(node->blockInsts);

    // 添加函数出口Label指令，主要用于return语句跳转到这里进行函数的退出
    irCode.addInst(exitLabelInst);

    // 函数出口指令
    irCode.addInst(new ExitInstruction(newFunc, retValue));

    // 恢复成外部函数
    module->setCurrentFunction(nullptr);

    // 退出函数的作用域
    module->leaveScope();

    return true;
}

/// @brief 形式参数AST节点翻译成线性中间IR
/// @param node AST节点
/// @return 翻译是否成功，true：成功，false：失败
bool IRGenerator::ir_function_formal_params(ast_node * node)
{
    // TODO 目前形参还不支持，直接返回true

    // 每个形参变量都创建对应的临时变量，用于表达实参转递的值
    // 而真实的形参则创建函数内的局部变量。
    // 然后产生赋值指令，用于把表达实参值的临时变量拷贝到形参局部变量上。
    // 请注意这些指令要放在Entry指令后面，因此处理的先后上要注意。
    for (auto i: node->sons) {
        calcDims(i);
        module->newFuncParam(i->type, i->name);
    }

    return true;
}

/// @brief 函数调用AST节点翻译成线性中间IR
/// @param node AST节点
/// @return 翻译是否成功，true：成功，false：失败
bool IRGenerator::ir_function_call(ast_node * node)
{
    std::vector<Value *> realParams;

    // 获取当前正在处理的函数
    Function * currentFunc = module->getCurrentFunction();

    // 函数调用的节点包含两个节点：
    // 第一个节点：函数名节点
    // 第二个节点：实参列表节点

    const std::string & funcName = node->sons[0]->name;
    int64_t lineno = node->sons[0]->line_no;

    // 根据函数名查找函数，看是否存在。若不存在则出错
    // 这里约定函数必须先定义后使用
    auto calledFunction = module->findFunction(funcName);
    if (nullptr == calledFunction) {
        minic_log(LOG_ERROR, "函数(%s)未定义或声明", funcName.c_str());
        return false;
    }

    // 当前函数存在函数调用
    currentFunc->setExistFuncCall(true);

    // 如果没有孩子，也认为是没有参数
    if (node->sons.size() > 1) {
        ast_node * paramsNode = node->sons[1];
        if (!paramsNode->sons.empty()) {
            int32_t argsCount = (int32_t) paramsNode->sons.size();

            // 当前函数中调用函数实参个数最大值统计，实际上是统计实参传参需在栈中分配的大小
            // 因为目前的语言支持的int和float都是四字节的，只统计个数即可
            if (argsCount > currentFunc->getMaxFuncCallArgCnt()) {
                currentFunc->setMaxFuncCallArgCnt(argsCount);
            }

            // 遍历参数列表，孩子是表达式
            // 这里自左往右计算表达式
            for (auto son: paramsNode->sons) {

                // 遍历Block的每个语句，进行显示或者运算
                ast_node * CHECK_NODE(temp, son);

                realParams.push_back(temp->val);
                node->blockInsts.addInst(temp->blockInsts);
            }
        }
    }

    // TODO 这里请追加函数调用的语义错误检查，这里只进行了函数参数的个数检查等，其它请自行追加。
    if (realParams.size() != calledFunction->getParams().size()) {
        // 函数参数的个数不一致，语义错误
        minic_log(LOG_ERROR, "第%lld的函数%s参数个数有误", (long long) lineno, funcName.c_str());
        return false;
    }

    // 返回调用有返回值，则需要分配临时变量，用于保存函数调用的返回值
    Type * type = calledFunction->getReturnType();

    FuncCallInstruction * funcCallInst = new FuncCallInstruction(currentFunc, calledFunction, realParams, type);

    // 创建函数调用指令
    node->blockInsts.addInst(funcCallInst);

    // 函数调用结果Value保存到node中，可能为空，上层节点可利用这个值
    node->val = funcCallInst;

    return true;
}

/// @brief 语句块（含函数体）AST节点翻译成线性中间IR
/// @param node AST节点
/// @return 翻译是否成功，true：成功，false：失败
bool IRGenerator::ir_block(ast_node * node)
{
    // 进入作用域
    if (node->needScope) {
        module->enterScope();
    }

    std::vector<ast_node *>::iterator pIter;
    for (pIter = node->sons.begin(); pIter != node->sons.end(); ++pIter) {

        // 遍历Block的每个语句，进行显示或者运算
        ast_node * CHECK_NODE(temp, *pIter);

        node->blockInsts.addInst(temp->blockInsts);
    }

    // 离开作用域
    if (node->needScope) {
        module->leaveScope();
    }

    return true;
}

/// @brief 整数加法AST节点翻译成线性中间IR
/// @param node AST节点
/// @return 翻译是否成功，true：成功，false：失败
bool IRGenerator::ir_binary(ast_node * node)
{
    ast_node * src1_node = node->sons[0];
    ast_node * src2_node = node->sons[1];

    // 加法的左边操作数
    ast_node * CHECK_NODE(left, src1_node);

    // 加法的右边操作数
    ast_node * CHECK_NODE(right, src2_node);

    // 如果需要类型转换
    Value * leftVal = left->val;
    Value * rightVal = right->val;

    // 获取操作数类型，并确定结果类型和适合的操作符
    Type * leftType = leftVal->getType();
    Type * rightType = rightVal->getType();

    // 获取适当的操作符
    IRInstOperator op = TypeSystem::getAppropriateOp(irtype(node->node_type), leftType, rightType);

    // 获取结果类型
    Type * resultType = TypeSystem::getBinaryResultType(op, leftType, rightType);

    Function * func = module->getCurrentFunction();

    // 如果操作数类型与结果类型不同，需要进行隐式类型转换
    if (resultType->isFloatType()) {
        if (!leftType->isFloatType()) {
            // 整数转浮点 - 使用CastInstruction
            Instruction * castInst =
                new CastInstruction(func, leftVal, FloatType::getTypeFloat(), CastInstruction::INT_TO_FLOAT);
            left->blockInsts.addInst(castInst);
            leftVal = castInst;
        } else if (!rightType->isFloatType()) {
            // 整数转浮点 - 使用CastInstruction
            Instruction * castInst =
                new CastInstruction(func, rightVal, FloatType::getTypeFloat(), CastInstruction::INT_TO_FLOAT);
            right->blockInsts.addInst(castInst);
            rightVal = castInst;
        }
    }

    Instruction * addInst = new BinaryInstruction(func, op, leftVal, rightVal, resultType);

    // 创建临时变量保存IR的值，以及线性IR指令
    node->blockInsts.addInst(left->blockInsts);
    node->blockInsts.addInst(right->blockInsts);
    node->blockInsts.addInst(addInst);

    node->val = addInst;

    // 设置节点的类型
    node->type = resultType;

    return true;
}

bool IRGenerator::ir_relop(ast_node * node)
{
    bool ret = ir_binary(node);
    if (!ret)
        return false;

    ast_node * parent = node->parent;
    ast_operator_type tp;
    Function * func = module->getCurrentFunction();
    if (parent && ((tp = parent->node_type) == ASTOP(LAND) || tp == ASTOP(LOR) || tp == ASTOP(IF) ||
                   tp == ASTOP(WHILE) || tp == ASTOP(DOWHILE))) {
        auto go = new GotoInstruction(func, node->val, nullptr, nullptr);
        node->truelist = new std::vector<LabelInstruction **>{&go->iftrue};
        node->falselist = new std::vector<LabelInstruction **>{&go->iffalse};
        node->blockInsts.addInst(go);
    } else {
        auto cast = new CastInstruction(func, node->val, IntegerType::getTypeInt(), CastInstruction::BOOL_TO_INT);
        node->blockInsts.addInst(cast);
        node->val = cast;
    }

    return true;
}

/// @brief 赋值AST节点翻译成线性中间IR
/// @param node AST节点
/// @return 翻译是否成功，true：成功，false：失败
bool IRGenerator::ir_assign(ast_node * node)
{
    ast_node * son1_node = node->sons[0];
    ast_node * son2_node = node->sons[1];

    // 赋值节点，自右往左运算

    // 赋值运算符的左侧操作数
    ast_node * left = ir_visit_ast_node(son1_node);
    if (!left) {
        minic_log(LOG_ERROR, "赋值左值变量未定义或作用域隐藏");
        return false;
    }

    // 赋值运算符的右侧操作数
    ast_node * right = ir_visit_ast_node(son2_node);
    if (!right) {
        // 某个变量没有定值
        return false;
    }

    // 支持float类型赋值：若类型不一致且目标为float，自动插入类型转换
    Value * leftVal = left->val;
    Value * rightVal = right->val;
    Type * leftType = leftVal->getType();
    Type * rightType = rightVal->getType();
    Function * func = module->getCurrentFunction();
    if (leftType->isFloatType() && !rightType->isFloatType()) {
        // int->float
        Instruction * castInst = new CastInstruction(func, rightVal, FloatType::getTypeFloat(), CastInstruction::INT_TO_FLOAT);
        right->blockInsts.addInst(castInst);
        rightVal = castInst;
    }
    // TODO: float->int时可加类型检查

    Instruction * movInst;
    if (left->node_type == ASTOP(ARRAY_ACCESS)) {
        movInst = new StoreInstruction(func, leftVal, rightVal);
    } else {
        movInst = new MoveInstruction(func, leftVal, rightVal);
    }

    // 创建临时变量保存IR的值，以及线性IR指令
    node->blockInsts.addInst(right->blockInsts);
    node->blockInsts.addInst(left->blockInsts);
    node->blockInsts.addInst(movInst);

    // 这里假定赋值的类型是一致的
    node->val = movInst;

    return true;
}

/// @brief return节点翻译成线性中间IR
/// @param node AST节点
/// @return 翻译是否成功，true：成功，false：失败
bool IRGenerator::ir_return(ast_node * node)
{
    ast_node * right = nullptr;

    // 这里只处理整型的数据，如需支持实数，则需要针对类型进行处理
    Function * currentFunc = module->getCurrentFunction();

    // return语句可能没有没有表达式，也可能有，因此这里必须进行区分判断
    if (node->sons.empty()) {
        node->blockInsts.addInst(new GotoInstruction(currentFunc, currentFunc->getExitLabel()));
        return true;
    }

    ast_node * son_node = node->sons[0];

    // 返回的表达式的指令保存在right节点中
    right = ir_visit_ast_node(son_node);
    if (!right) {
        // 某个变量没有定值
        return false;
    }

    // 创建临时变量保存IR的值，以及线性IR指令
    node->blockInsts.addInst(right->blockInsts);

    // 返回值赋值到函数返回值变量上，然后跳转到函数的尾部
    node->blockInsts.addInst(new MoveInstruction(currentFunc, currentFunc->getReturnValue(), right->val));

    // 跳转到函数的尾部出口指令上
    node->blockInsts.addInst(new GotoInstruction(currentFunc, currentFunc->getExitLabel()));

    node->val = right->val;

    // TODO 设置类型

    return true;
}

/// @brief 类型叶子节点翻译成线性中间IR
/// @param node AST节点
/// @return 翻译是否成功，true：成功，false：失败
bool IRGenerator::ir_leaf_node_type(ast_node * node)
{
    // 不需要做什么，直接从节点中获取即可。

    return !node->type->isVoidType();
}

/// @brief 标识符叶子节点翻译成线性中间IR，变量声明的不走这个语句
/// @param node AST节点
/// @return 翻译是否成功，true：成功，false：失败
bool IRGenerator::ir_node_var_id(ast_node * node)
{
    Value * val;
    val = module->findVarValue(node->name);
    if (!val) {
        minic_log(LOG_ERROR, "变量(%s)未定义或作用域隐藏", node->name.c_str());
        return false;
    }
    node->val = val;
    return true;
}

/// @brief 无符号整数字面量叶子节点翻译成线性中间IR
/// @param node AST节点
/// @return 翻译是否成功，true：成功，false：失败
bool IRGenerator::ir_leaf_node_uint(ast_node * node)
{
    ConstInt * val;

    // 新建一个整数常量Value
    val = module->newConstInt(node->integer_val);

    node->val = val;

    return true;
}

/// @brief float数字面量叶子节点翻译成线性中间IR
/// @param node AST节点
/// @return 翻译是否成功，true：成功，false：失败
bool IRGenerator::ir_leaf_node_float(ast_node * node)
{
    // 创建浮点常量Value
    ConstFloat * val = module->newConstFloat(node->float_val);

    node->val = val;

    return true;
}

/// @brief 变量声明语句节点翻译成线性中间IR
/// @param node AST节点
/// @return 翻译是否成功，true：成功，false：失败
bool IRGenerator::ir_variable_declare(ast_node * node)
{
    Function * func = module->getCurrentFunction();

    // 函数内定义
    if (func) {
        for (auto child: node->sons) {
            int c = calcDims(child);
            Value * val = module->newVarValue(child->type, child->name);
            if (!val) {
                minic_log(LOG_ERROR, "变量(%s)声明失败，可能被隐藏或重复", child->name.c_str());
                continue;
            }
            child->val = val;
            if (c == -1) {
                // 局部数组未初始化，自动补零
                if (child->type->isArrayType()) {
                    fillArrayDefaults(val, (ArrayType*)child->type, func, node->blockInsts);
                }
                continue;
            }
            ast_node * s = child->sons[c];
            if (s->node_type == ASTOP(ARRAY_INIT)) {
                // 数组初始化 - 使用新的一维偏移方式
                ArrayType * arrayType = (ArrayType *) child->type;

                // 处理第一维度缺失的情况
                if (arrayType->getNumElements() == 0) {
                    arrayType->setNumElements(s->sons.size());
                }

                // 使用新的数组初始化处理函数
                uint32_t currentOffset = 0;
                processArrayInitialization(val, arrayType, s, node->blockInsts, currentOffset);
            } else {
                // 非数组初始化
                int v;
                if (calcConstExpr(s, &v)) {
                    // TODO 浮点数
                    ConstInt * cint = module->newConstInt(v);
                    module->setVal(val, cint);
                    s->val = cint;
                }
                CHECK_NODE(s, s);
                node->blockInsts.addInst(s->blockInsts);
                node->blockInsts.addInst(new MoveInstruction(func, val, s->val));
            }
        }
    } else
        for (auto child: node->sons) {
            int c = calcDims(child);

            // 修复：全局const int常量专门处理
            if (child->type->isIntegerType() && child->type->isConst) {
                // 只支持常量初始化
                if (c != -1) {
                    ast_node * s = child->sons[c];
                    int v = 0;
                    if (calcConstExpr(s, &v)) {
                        ConstInt * cint = module->newConstInt(v);
                        child->val = cint;
                        module->setVal(cint, cint);
                        continue;
                    }
                }
                minic_log(LOG_ERROR, "全局const int %s 必须有常量初始化", child->name.c_str());
                continue;
            }

            child->val = module->newVarValue(child->type, child->name);

            if (c == -1)
                continue;
            ast_node * CHECK_NODE(s, child->sons[c]);
            if (Instanceof(cexp, ConstInt *, s->val)) {
                Instanceof(gVal, GlobalVariable *, child->val);
                gVal->intVal = new int(cexp->getVal());
            } else if (Instanceof(cexp, ConstFloat *, s->val)) {
                Instanceof(gVal, GlobalVariable *, child->val);
                gVal->floatVal = new float(cexp->getVal());
            } else if (child->type->isArrayType()) {
                int l = std::min((int32_t) s->sons.size(), child->type->getSize() / 4);
                int32_t * arr = (int32_t *) malloc(sizeof(int32_t) * (1 + l));
                *arr = l;
                for (int i = 0; i < l; i++) {
                    arr[i + 1] = s->sons[i]->integer_val;
                }
                ((GlobalVariable *) child->val)->intVal = arr;
            }
        }
    return true;
}

/// @brief 分支语句
bool IRGenerator::ir_branch(ast_node * node)
{
    ast_node * CHECK_NODE(cond, node->sons[0]);
    ast_node * CHECK_NODE(if1, node->sons[1]);
    ast_node * if0 = nullptr;
    if (node->sons.size() == 3) { // 有 else
        CHECK_NODE(if0, node->sons[2]);
    }

    node->blockInsts.addInst(cond->blockInsts);
    auto func = module->getCurrentFunction();
    auto lab1 = new LabelInstruction(func);
    auto lab0 = new LabelInstruction(func);
    backPatch(cond->truelist, lab1);
    backPatch(cond->falselist, lab0);
    cond->truelist->clear();
    cond->falselist->clear();

    // if0:
    if (if0) {
        node->blockInsts.addInst(lab0);
        node->blockInsts.addInst(if0->blockInsts);
        lab0 = new LabelInstruction(func);
        // br exit
        node->blockInsts.addInst(new GotoInstruction(func, lab0));
    }

    node->blockInsts.addInst(lab1);
    node->blockInsts.addInst(if1->blockInsts);
    // if0:
    node->blockInsts.addInst(lab0);

    return true;
}

/**
 * @brief 循环语句
 * 将while的条件语句放在循环体后面，在入口前加入一个goto语句进入到条件语句处，回填处
 * 理更方便，且与do-while语句兼容。
 */
bool IRGenerator::ir_loop(ast_node * node)
{
    int isWhile = node->node_type == ast_operator_type::AST_OP_WHILE;
    ast_node * CHECK_NODE(cond, node->sons[!isWhile]);

    auto func = module->getCurrentFunction();
    auto entry = new LabelInstruction(func);
    backPatch(cond->truelist, entry);
    cond->truelist->clear();

    db mlabs;

    LabelInstruction * expr = nullptr;
    if (isWhile) { // 添加goto跳转到条件式
        expr = new LabelInstruction(func);
        node->blockInsts.addInst(new GotoInstruction(func, expr));
        mlabs.a = expr;
    } else
        mlabs.a = entry;

    auto ext = new LabelInstruction(func);
    mlabs.b = ext;
    SLIST_INSERT_HEAD(&labs, &mlabs, entries);
    ast_node * CHECK_NODE(body, node->sons[isWhile]);
    SLIST_REMOVE_HEAD(&labs, entries);

    node->blockInsts.addInst(entry);
    node->blockInsts.addInst(body->blockInsts);
    if (expr)
        node->blockInsts.addInst(expr);
    backPatch(cond->falselist, ext);
    cond->falselist->clear();
    node->blockInsts.addInst(cond->blockInsts);

    node->blockInsts.addInst(ext);
    return true;
}

bool IRGenerator::ir_or(ast_node * node)
{
    ast_node * CHECK_NODE(left, node->sons[0]);
    ast_node * CHECK_NODE(right, node->sons[1]);

    auto flab = new LabelInstruction(module->getCurrentFunction());
    backPatch(left->falselist, flab);
    node->truelist = merge(left->truelist, right->truelist);
    node->falselist = right->falselist;
    node->blockInsts.addInst(left->blockInsts);
    node->blockInsts.addInst(flab);
    node->blockInsts.addInst(right->blockInsts);
    return true;
}

bool IRGenerator::ir_and(ast_node * node)
{
    ast_node * CHECK_NODE(left, node->sons[0]);
    ast_node * CHECK_NODE(right, node->sons[1]);

    auto tlab = new LabelInstruction(module->getCurrentFunction());
    backPatch(left->truelist, tlab);
    node->falselist = merge(left->falselist, right->falselist);
    node->truelist = right->truelist;
    node->blockInsts.addInst(left->blockInsts);
    node->blockInsts.addInst(tlab);
    node->blockInsts.addInst(right->blockInsts);

    return true;
}

bool IRGenerator::ir_not(ast_node * node)
{
    /* Sys2022的NOT操作只针对算术表达式，不针对关系表达式，
     * 构建AST时已将关系表达式内所有的NOT节点转为==0操作，此处只考虑算术表达式内
     */
    ast_node * CHECK_NODE(kid, node->sons[0]);
    node->blockInsts.addInst(kid->blockInsts);

    // TODO float cmp
    auto func = module->getCurrentFunction();
    Value * v = kid->val;
    if (v->getType() != IntegerType::getTypeBool()) {
        v = new BinaryInstruction(func, IROP(INE), kid->val, module->newConstInt(0), IntegerType::getTypeBool());
        node->blockInsts.addInst((Instruction *) v);
    }
    auto i = new BinaryInstruction(func, IROP(XOR), v, module->newConstInt(1), IntegerType::getTypeBool());
    node->blockInsts.addInst(i);
    node->val = i;
    return true;
}

bool IRGenerator::ir_jump(ast_node * node)
{
    if (SLIST_EMPTY(&labs))
        return false;
    db * d = SLIST_FIRST(&labs);
    node->blockInsts.addInst(
        new GotoInstruction(module->getCurrentFunction(), node->node_type == ASTOP(BREAK) ? d->b : d->a));
    return true;
}

IRInstOperator irtype(ast_operator_type type)
{
    switch (type) {
        case ASTOP(ADD):
            return IROP(IADD);
        case ASTOP(SUB):
            return IROP(ISUB);
        case ASTOP(MUL):
            return IROP(IMUL);
        case ASTOP(DIV):
            return IROP(IDIV);
        case ASTOP(MOD):
            return IROP(IMOD);
        case ASTOP(EQ):
            return IROP(IEQ);
        case ASTOP(NE):
            return IROP(INE);
        case ASTOP(GT):
            return IROP(IGT);
        case ASTOP(GE):
            return IROP(IGE);
        case ASTOP(LT):
            return IROP(ILT);
        case ASTOP(LE):
            return IROP(ILE);
        default:
            return IROP(MAX);
    }
}

std::vector<LabelInstruction **> * merge(std::vector<LabelInstruction **> * a, std::vector<LabelInstruction **> * b)
{
    a->insert(a->end(), b->begin(), b->end());
    b->clear();
    return a;
}

/// @brief 数组访问节点翻译成线性中间IR
/// @param node AST节点
/// @return 翻译是否成功，true：成功，false：失败
bool IRGenerator::ir_array_access(ast_node * node)
{
    ast_node * arrayNameNode = node->sons[0];
    ast_node * indicesNode = node->sons[1];

    // 解析数组名
    if (!ir_node_var_id(arrayNameNode)) {
        return false;
    }

    // 获取数组变量
    Value * arrayVal = arrayNameNode->val;
    if (!arrayVal || !arrayVal->getType()->isArrayType()) {
        return false;
    }

    const Type * tp = arrayVal->getType();
    Function * func = module->getCurrentFunction();

    for (auto indexNode: indicesNode->sons) {
        if (!tp->isArrayType()) {
            // 维度过多
            return false;
        }

        ast_node * CHECK_NODE(indexExpr, indexNode);
        // TODO 数组越界检查
        node->blockInsts.addInst(indexExpr->blockInsts);
        Instruction * getptr = new BinaryInstruction(func, IRINST_OP_GEP, arrayVal, indexExpr->val, (Type *) tp);
        arrayVal = getptr;
        node->blockInsts.addInst(getptr);

        tp = ((ArrayType *) tp)->getElementType();
    }
    node->val = arrayVal;
    node->type = (Type *) tp;

    return true;
}

bool IRGenerator::ir_lval_to_r(ast_node * node)
{
    ast_node * CHECK_NODE(s, node->sons[0]);

    node->blockInsts.addInst(s->blockInsts);
    Type * tp = s->type;
    Value * v = s->val;
    if (s->node_type == ASTOP(ARRAY_ACCESS)) {
        auto func = module->getCurrentFunction();
        auto ldr = new LoadInstruction(func, v, tp);
        node->blockInsts.addInst(ldr);
        v = ldr;
    }
    node->type = tp;
    node->val = v;
    return true;
}

/// @brief 数组初始化节点翻译成线性中间IR
/// @param node AST节点
/// @return 翻译是否成功，true：成功，false：失败
bool IRGenerator::ir_array_init(ast_node * node)
{
    // 递归处理嵌套的初始化列表
    for (auto child: node->sons) {
        if (child->node_type == ASTOP(ARRAY_INIT)) {
            ir_array_init(child);
        }
    }

<<<<<<< HEAD
    return true;
=======
/// @brief 填充数组的缺省值（根据SysY2022标准）
/// @param arrayVal 数组变量
/// @param arrayType 数组类型
/// @param func 当前函数
/// @param blockInsts 指令块
void IRGenerator::fillArrayDefaults(Value * arrayVal, ArrayType * arrayType,
                                    Function * func, InterCode & blockInsts)
{
    // 计算数组总元素个数
    uint32_t totalElements = getTotalArrayElements(arrayType);
    
    // 使用简单的store指令将数组清零
    Value * zeroVal = module->newConstInt(0);
    
    for (uint32_t i = 0; i < totalElements; i++) {
        if (arrayType->getElementType()->isArrayType()) {
            // 多维数组，需要两个GEP指令
            ArrayType * subArrayType = (ArrayType *) arrayType->getElementType();
            uint32_t subArraySize = subArrayType->getNumElements();
            
            uint32_t outerIndex = i / subArraySize;
            uint32_t innerIndex = i % subArraySize;
            
            // 首先获取子数组的地址
            Instruction * subArrayPtr = new BinaryInstruction(func, IRINST_OP_GEP, arrayVal, 
                                                             module->newConstInt(outerIndex), arrayType);
            blockInsts.addInst(subArrayPtr);
            
            // 然后获取元素的地址
            Instruction * elemPtr = new BinaryInstruction(func, IRINST_OP_GEP, subArrayPtr, 
                                                         module->newConstInt(innerIndex), subArrayType);
            blockInsts.addInst(elemPtr);
            
            blockInsts.addInst(new StoreInstruction(func, elemPtr, zeroVal));
        } else {
            // 一维数组
            Instruction * ptr = new BinaryInstruction(func, IRINST_OP_GEP, arrayVal, 
                                                     module->newConstInt(i), arrayType);
            blockInsts.addInst(ptr);
            blockInsts.addInst(new StoreInstruction(func, ptr, zeroVal));
        }
    }
>>>>>>> 38e69576
}

/// @brief 计算数组总元素个数
/// @param arrayType 数组类型
/// @return 总元素个数
uint32_t IRGenerator::getTotalArrayElements(ArrayType * arrayType)
{
    uint32_t totalElements = arrayType->getNumElements();
    const Type * elementType = arrayType->getElementType();

    // 递归计算多维数组的总元素个数
    while (elementType && elementType->isArrayType()) {
        ArrayType * subArrayType = (ArrayType *) elementType;
        totalElements *= subArrayType->getNumElements();
        elementType = subArrayType->getElementType();
    }

    return totalElements;
}

/// @brief 计算常量表达式（只包含常量符号、字面量）
bool IRGenerator::calcConstExpr(ast_node * node, void * ret)
{
    switch (node->node_type) {
        case ASTOP(LEAF_LITERAL_INT):
            *(int *) ret = node->integer_val;
            return true;
        case ASTOP(LEAF_LITERAL_FLOAT):
            *(float *) ret = node->float_val;
            return true;
        case ASTOP(VAR_ID): {
            Value * v = module->findVarValue(node->name);
            if (Instanceof(cint, ConstInt *, module->getVal(v))) {
                *(int *) ret = cint->getVal();
                return true;
            } else {
                Instanceof(glb, GlobalVariable *, v);
                if (glb && nullptr != glb->intVal) {
                    *(int *) ret = *glb->intVal;
                    return true;
                }
            }
            return false;
        }
        case ASTOP(ADD):
            int a, b;
            calcConstExpr(node->sons[0], &a);
            calcConstExpr(node->sons[1], &b);
            *(int *) ret = a + b;
            return true;
        case ASTOP(SUB):
            calcConstExpr(node->sons[0], &a);
            calcConstExpr(node->sons[1], &b);
            *(int *) ret = a - b;
            return true;
        case ASTOP(MUL):
            calcConstExpr(node->sons[0], &a);
            calcConstExpr(node->sons[1], &b);
            *(int *) ret = a * b;
            return true;
        case ASTOP(DIV):
            calcConstExpr(node->sons[0], &a);
            calcConstExpr(node->sons[1], &b);
            *(int *) ret = a / b;
            return true;
        case ASTOP(MOD):
            calcConstExpr(node->sons[0], &a);
            calcConstExpr(node->sons[1], &b);
            *(int *) ret = a % b;
            return true;
        case ASTOP(L2R):
            return calcConstExpr(node->sons[0], ret);
        default:
            return false;
    }
}

/// @brief 计算维度
/// @return 值节点下标，-1无值节点
int IRGenerator::calcDims(ast_node * child)
{
    if (child->sons.empty())
        return -1;
    ast_node * firstNode = child->sons[0];
    if (firstNode->node_type == ASTOP(ARRAY_INDICES)) {
        // 计算数组各维度的值，支持常量表达式
        Type * btype = child->type;
        ArrayType * atype = (ArrayType *) btype;
        auto & x = firstNode->sons;
        for (auto dimExp = x.rbegin(); dimExp != x.rend(); ++dimExp) {
            int dim = 0;
            ir_visit_ast_node(*dimExp); // 支持表达式维度
            calcConstExpr(*dimExp, &dim);
            ArrayType * arr = new ArrayType(atype, dim);
            atype = arr;
        }
        child->type = atype;
        return child->sons.size() > 1 ? 1 : -1;
    }
    return 0;
}

/// @brief 计算多维数组索引的一维偏移
/// @param arrayType 数组类型
/// @param indices 多维索引值列表
/// @return 一维偏移
uint32_t IRGenerator::calculateMultiDimOffset(ArrayType * arrayType, const std::vector<uint32_t> & indices)
{
    std::vector<uint32_t> dimensions;
    ArrayType * currentType = arrayType;

    // 收集所有维度大小
    while (currentType) {
        dimensions.push_back(currentType->getNumElements());
        const Type * elementType = currentType->getElementType();
        if (elementType->isArrayType()) {
            currentType = (ArrayType *) elementType;
        } else {
            break;
        }
    }

    uint32_t offset = 0;
    uint32_t multiplier = 1;

    // 从最后一维开始向前计算 offset = i0×(d1×d2×d3) + i1×(d2×d3) + i2×d3 + i3
    for (int i = dimensions.size() - 1; i >= 0; i--) {
        if (i < (int) indices.size()) {
            offset += indices[i] * multiplier;
        }
        if (i > 0) {
            multiplier *= dimensions[i];
        }
    }

    return offset;
}

/// @brief 获取多维数组的底层数组类型（一维表示）
/// @param arrayType 多维数组类型
/// @return 底层一维数组类型
ArrayType * IRGenerator::getBaseArrayType(ArrayType * arrayType)
{
    // 获取最内层的元素类型
    const Type * baseElementType = arrayType;
    while (baseElementType->isArrayType()) {
        baseElementType = ((ArrayType *) baseElementType)->getElementType();
    }

    // 计算总元素个数
    uint32_t totalElements = getTotalElements(arrayType);

    // 创建一维数组类型，如 [16 x i32]
    return new ArrayType(baseElementType, totalElements);
}

/// @brief 计算数组总元素个数
/// @param arrayType 数组类型
/// @return 总元素个数
uint32_t IRGenerator::getTotalElements(ArrayType * arrayType)
{
    uint32_t totalElements = arrayType->getNumElements();
    const Type * elementType = arrayType->getElementType();

    while (elementType && elementType->isArrayType()) {
        ArrayType * subArrayType = (ArrayType *) elementType;
        totalElements *= subArrayType->getNumElements();
        elementType = subArrayType->getElementType();
    }

    return totalElements;
}

/// @brief 处理数组初始化，计算每个元素的一维偏移
/// @param arrayVal 数组变量
/// @param arrayType 数组类型
/// @param initList 初始化列表节点
/// @param func 当前函数
/// @param blockInsts 指令块
/// @param currentOffset 当前偏移（引用，会被修改）
void IRGenerator::processArrayInitialization(Value * arrayVal,
                                             ArrayType * arrayType,
                                             ast_node * initList,
                                             InterCode & blockInsts,
                                             uint32_t & currentOffset)
{
    if (!initList) {
        return;
    }

    // 1. 计算维度信息
    std::vector<uint32_t> dimensions = getDimensions(arrayType);
    std::vector<uint32_t> dimensionsCnt = calculateDimensionsCnt(dimensions);

    // 2. 计算总元素数和非零元素数
    uint32_t totalElements = getTotalElements(arrayType);
    uint32_t nonZeroCount = countNonZeroElements(initList);

    // 3. 稀疏数组优化：如果非零元素少于50%，使用memset清零
    bool useMemset = ((nonZeroCount << 1) < totalElements) && (totalElements > 4);

    if (useMemset) {
        // 生成memset调用清零整个数组
        uint32_t arraySize = totalElements * IntegerType::getTypeInt()->getSize();
        Instruction * memsetCall =
            new FuncCallInstruction(module->getCurrentFunction(),
                                    module->findFunction("memset"),
                                    {arrayVal, module->newConstInt(0), module->newConstInt(arraySize)},
                                    VoidType::getType());
        blockInsts.addInst(memsetCall);
    }

    // 4. 处理原始嵌套结构，保持维度边界
    currentOffset = 0;
    processInitListWithOffset(initList, dimensions, dimensionsCnt, currentOffset, arrayVal, blockInsts, useMemset, 0);

    // 5. 扁平化初始化列表（注释掉，我们已经在上面处理过了）
    // ir_array_init(initList);
}

/// @brief 计算数组维度信息
/// @param arrayType 数组类型
/// @return 维度列表
std::vector<uint32_t> IRGenerator::getDimensions(ArrayType * arrayType)
{
    std::vector<uint32_t> dimensions;
    ArrayType * currentType = arrayType;

    while (currentType) {
        dimensions.push_back(currentType->getNumElements());
        const Type * elementType = currentType->getElementType();
        if (elementType->isArrayType()) {
            currentType = (ArrayType *) elementType;
        } else {
            break;
        }
    }

    return dimensions;
}

/// @brief 计算维度累积信息
/// @param dimensions 维度列表
/// @return 累积信息列表
std::vector<uint32_t> IRGenerator::calculateDimensionsCnt(const std::vector<uint32_t> & dimensions)
{
    std::vector<uint32_t> dimensionsCnt(dimensions.size());

    // 计算每个维度对应的步长
    // 对于[2][2]，dimensionsCnt应该是[2, 1]
    // 对于[2][3][4]，dimensionsCnt应该是[12, 4, 1]
    for (int i = dimensions.size() - 1; i >= 0; i--) {
        if (i == dimensions.size() - 1) {
            dimensionsCnt[i] = 1; // 最后一维步长为1
        } else {
            dimensionsCnt[i] = dimensionsCnt[i + 1] * dimensions[i + 1];
        }
    }

    return dimensionsCnt;
}

/// @brief 统计初始化列表中的非零元素数量
/// @param initList 初始化列表
/// @return 非零元素数量
uint32_t IRGenerator::countNonZeroElements(ast_node * initList)
{
    if (!initList || initList->sons.empty()) {
        return 0;
    }

    uint32_t count = 0;
    for (ast_node * item: initList->sons) {
        if (item->node_type == ASTOP(ARRAY_INIT)) {
            // 递归统计嵌套列表
            count += countNonZeroElements(item);
        } else {
            // 检查是否为非零值
            if (!isZeroValue(item)) {
                count++;
            }
        }
    }

    return count;
}

/// @brief 检查是否为零值
/// @param node AST节点
/// @return 是否为零值
bool IRGenerator::isZeroValue(ast_node * node)
{
    if (!node)
        return true;

    switch (node->node_type) {
        case ASTOP(LEAF_LITERAL_INT):
            return node->integer_val == 0;
        case ASTOP(LEAF_LITERAL_FLOAT):
            return node->float_val == 0.0f;
        default:
            // 对于复杂表达式，保守地认为不是零值
            return false;
    }
}

/// @brief 处理初始化列表的一维偏移
/// @param initList 初始化列表
/// @param dimensions 维度信息
/// @param dimensionsCnt 累积维度信息
/// @param currentOffset 当前偏移
/// @param arrayVal 数组变量
/// @param func 当前函数
/// @param blockInsts 指令块
/// @param usedMemset 是否已经使用memset清零
/// @param dimLevel 当前维度级别
void IRGenerator::processInitListWithOffset(ast_node * initList,
                                            const std::vector<uint32_t> & dimensions,
                                            const std::vector<uint32_t> & dimensionsCnt,
                                            uint32_t & currentOffset,
                                            Value * arrayVal,
                                            InterCode & blockInsts,
                                            bool usedMemset,
                                            int dimLevel)
{
    if (!initList || initList->sons.empty()) {
        return;
    }
<<<<<<< HEAD

    // 计算当前维度的步长
    uint32_t elementSize = (dimLevel < dimensionsCnt.size()) ? dimensionsCnt[dimLevel] : 1;

    ArrayType * flatType = getBaseArrayType((ArrayType *) arrayVal->getType());

    Function * func = module->getCurrentFunction();
    for (size_t i = 0; i < initList->sons.size(); i++) {
        ast_node * item = initList->sons[i];

=======
    uint32_t currentDimSize = (dimLevel < dimensions.size()) ? dimensions[dimLevel] : 1;
    uint32_t elementSize = (dimLevel < dimensionsCnt.size()) ? dimensionsCnt[dimLevel] : 1;
    size_t i = 0;
    for (; i < initList->sons.size(); i++) {
        ast_node * item = initList->sons[i];
>>>>>>> 38e69576
        if (item->node_type == ASTOP(ARRAY_INIT)) {
            uint32_t startOffset = currentOffset;
<<<<<<< HEAD
            processInitListWithOffset(item,
                                      dimensions,
                                      dimensionsCnt,
                                      currentOffset,
                                      arrayVal,
                                      blockInsts,
                                      usedMemset,
                                      dimLevel + 1);

            // 处理完一个嵌套列表后，需要跳跃到下一个同级位置
            // 计算这个嵌套列表应该占用的总大小
            uint32_t expectedOffset = startOffset + elementSize;

            // 如果实际处理的元素少于预期，需要补零
            if (usedMemset)
                currentOffset = startOffset + elementSize;
            else
                for (; currentOffset < expectedOffset; currentOffset++) {
                    Instruction * ptr = new BinaryInstruction(func,
                                                              IRINST_OP_GEP,
                                                              arrayVal,
                                                              module->newConstInt(currentOffset),
                                                              flatType);
                    blockInsts.addInst(ptr);

                    // 存储值
                    blockInsts.addInst(new StoreInstruction(func, ptr, module->newConstInt(0)));
                }
        } else {
            // 叶子节点，生成存储指令
            if (!ir_visit_ast_node(item)) {
                currentOffset++;
                continue;
            }

            blockInsts.addInst(item->blockInsts);

            if (!(isZeroValue(item) && usedMemset)) {
                // 使用一维偏移，创建GEP指令
                // 这里使用扁平化的数组类型进行GEP
                Instruction * ptr =
                    new BinaryInstruction(func, IRINST_OP_GEP, arrayVal, module->newConstInt(currentOffset), flatType);
                blockInsts.addInst(ptr);
                // 存储值
=======
            processInitListWithOffset(item, dimensions, dimensionsCnt, currentOffset, arrayVal, func, blockInsts, usedMemset, dimLevel + 1);
            uint32_t expectedSize = elementSize;
            uint32_t actualSize = currentOffset - startOffset;
            if (actualSize < expectedSize) {
                currentOffset = startOffset + expectedSize;
            }
        } else {
            // 递归求值，支持表达式初始化
            ir_visit_ast_node(item);
            blockInsts.addInst(item->blockInsts);
            bool shouldStore = true;
            if (isZeroValue(item) && usedMemset) {
                shouldStore = false;
            }
            if (shouldStore) {
                ArrayType * flatType = getBaseArrayType((ArrayType*)arrayVal->getType());
                Instruction * ptr = new BinaryInstruction(func, IRINST_OP_GEP, arrayVal, 
                                                         module->newConstInt(currentOffset), flatType);
                blockInsts.addInst(ptr);
>>>>>>> 38e69576
                blockInsts.addInst(new StoreInstruction(func, ptr, item->val));
            }
            currentOffset++;
        }
    }
    // 补零：如果初始化元素不足，自动补零
    uint32_t total = currentDimSize * elementSize;
    uint32_t filled = currentOffset % total;
    while (filled != 0 && filled < total) {
        ArrayType * flatType = getBaseArrayType((ArrayType*)arrayVal->getType());
        Instruction * ptr = new BinaryInstruction(func, IRINST_OP_GEP, arrayVal, 
                                                 module->newConstInt(currentOffset), flatType);
        blockInsts.addInst(ptr);
        blockInsts.addInst(new StoreInstruction(func, ptr, module->newConstInt(0)));
        currentOffset++;
        filled++;
    }
}<|MERGE_RESOLUTION|>--- conflicted
+++ resolved
@@ -1013,52 +1013,7 @@
         }
     }
 
-<<<<<<< HEAD
-    return true;
-=======
-/// @brief 填充数组的缺省值（根据SysY2022标准）
-/// @param arrayVal 数组变量
-/// @param arrayType 数组类型
-/// @param func 当前函数
-/// @param blockInsts 指令块
-void IRGenerator::fillArrayDefaults(Value * arrayVal, ArrayType * arrayType,
-                                    Function * func, InterCode & blockInsts)
-{
-    // 计算数组总元素个数
-    uint32_t totalElements = getTotalArrayElements(arrayType);
-    
-    // 使用简单的store指令将数组清零
-    Value * zeroVal = module->newConstInt(0);
-    
-    for (uint32_t i = 0; i < totalElements; i++) {
-        if (arrayType->getElementType()->isArrayType()) {
-            // 多维数组，需要两个GEP指令
-            ArrayType * subArrayType = (ArrayType *) arrayType->getElementType();
-            uint32_t subArraySize = subArrayType->getNumElements();
-            
-            uint32_t outerIndex = i / subArraySize;
-            uint32_t innerIndex = i % subArraySize;
-            
-            // 首先获取子数组的地址
-            Instruction * subArrayPtr = new BinaryInstruction(func, IRINST_OP_GEP, arrayVal, 
-                                                             module->newConstInt(outerIndex), arrayType);
-            blockInsts.addInst(subArrayPtr);
-            
-            // 然后获取元素的地址
-            Instruction * elemPtr = new BinaryInstruction(func, IRINST_OP_GEP, subArrayPtr, 
-                                                         module->newConstInt(innerIndex), subArrayType);
-            blockInsts.addInst(elemPtr);
-            
-            blockInsts.addInst(new StoreInstruction(func, elemPtr, zeroVal));
-        } else {
-            // 一维数组
-            Instruction * ptr = new BinaryInstruction(func, IRINST_OP_GEP, arrayVal, 
-                                                     module->newConstInt(i), arrayType);
-            blockInsts.addInst(ptr);
-            blockInsts.addInst(new StoreInstruction(func, ptr, zeroVal));
-        }
-    }
->>>>>>> 38e69576
+    return true;
 }
 
 /// @brief 计算数组总元素个数
@@ -1387,7 +1342,6 @@
     if (!initList || initList->sons.empty()) {
         return;
     }
-<<<<<<< HEAD
 
     // 计算当前维度的步长
     uint32_t elementSize = (dimLevel < dimensionsCnt.size()) ? dimensionsCnt[dimLevel] : 1;
@@ -1398,16 +1352,8 @@
     for (size_t i = 0; i < initList->sons.size(); i++) {
         ast_node * item = initList->sons[i];
 
-=======
-    uint32_t currentDimSize = (dimLevel < dimensions.size()) ? dimensions[dimLevel] : 1;
-    uint32_t elementSize = (dimLevel < dimensionsCnt.size()) ? dimensionsCnt[dimLevel] : 1;
-    size_t i = 0;
-    for (; i < initList->sons.size(); i++) {
-        ast_node * item = initList->sons[i];
->>>>>>> 38e69576
         if (item->node_type == ASTOP(ARRAY_INIT)) {
             uint32_t startOffset = currentOffset;
-<<<<<<< HEAD
             processInitListWithOffset(item,
                                       dimensions,
                                       dimensionsCnt,
@@ -1452,27 +1398,6 @@
                     new BinaryInstruction(func, IRINST_OP_GEP, arrayVal, module->newConstInt(currentOffset), flatType);
                 blockInsts.addInst(ptr);
                 // 存储值
-=======
-            processInitListWithOffset(item, dimensions, dimensionsCnt, currentOffset, arrayVal, func, blockInsts, usedMemset, dimLevel + 1);
-            uint32_t expectedSize = elementSize;
-            uint32_t actualSize = currentOffset - startOffset;
-            if (actualSize < expectedSize) {
-                currentOffset = startOffset + expectedSize;
-            }
-        } else {
-            // 递归求值，支持表达式初始化
-            ir_visit_ast_node(item);
-            blockInsts.addInst(item->blockInsts);
-            bool shouldStore = true;
-            if (isZeroValue(item) && usedMemset) {
-                shouldStore = false;
-            }
-            if (shouldStore) {
-                ArrayType * flatType = getBaseArrayType((ArrayType*)arrayVal->getType());
-                Instruction * ptr = new BinaryInstruction(func, IRINST_OP_GEP, arrayVal, 
-                                                         module->newConstInt(currentOffset), flatType);
-                blockInsts.addInst(ptr);
->>>>>>> 38e69576
                 blockInsts.addInst(new StoreInstruction(func, ptr, item->val));
             }
             currentOffset++;
